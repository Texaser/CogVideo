import io
import os
import sys
from functools import partial
import math
import torchvision.transforms as TT
from sgm.webds import MetaDistributedWebDataset
import random
from fractions import Fraction
from typing import Union, Optional, Dict, Any, Tuple
from torchvision.io.video import av
import numpy as np
import torch
from torchvision.io import _video_opt
from torchvision.io.video import _check_av_available, _read_from_stream, _align_audio_frames
from torchvision.transforms.functional import center_crop, resize
from torchvision.transforms import InterpolationMode
import decord
from decord import VideoReader
from torch.utils.data import Dataset
import json
import time
from tqdm import tqdm

def read_video(
    filename: str,
    start_pts: Union[float, Fraction] = 0,
    end_pts: Optional[Union[float, Fraction]] = None,
    pts_unit: str = "pts",
    output_format: str = "THWC",
) -> Tuple[torch.Tensor, torch.Tensor, Dict[str, Any]]:
    """
    Reads a video from a file, returning both the video frames and the audio frames

    Args:
        filename (str): path to the video file
        start_pts (int if pts_unit = 'pts', float / Fraction if pts_unit = 'sec', optional):
            The start presentation time of the video
        end_pts (int if pts_unit = 'pts', float / Fraction if pts_unit = 'sec', optional):
            The end presentation time
        pts_unit (str, optional): unit in which start_pts and end_pts values will be interpreted,
            either 'pts' or 'sec'. Defaults to 'pts'.
        output_format (str, optional): The format of the output video tensors. Can be either "THWC" (default) or "TCHW".

    Returns:
        vframes (Tensor[T, H, W, C] or Tensor[T, C, H, W]): the `T` video frames
        aframes (Tensor[K, L]): the audio frames, where `K` is the number of channels and `L` is the number of points
        info (Dict): metadata for the video and audio. Can contain the fields video_fps (float) and audio_fps (int)
    """

    output_format = output_format.upper()
    if output_format not in ("THWC", "TCHW"):
        raise ValueError(f"output_format should be either 'THWC' or 'TCHW', got {output_format}.")

    _check_av_available()

    if end_pts is None:
        end_pts = float("inf")

    if end_pts < start_pts:
        raise ValueError(f"end_pts should be larger than start_pts, got start_pts={start_pts} and end_pts={end_pts}")

    info = {}
    audio_frames = []
    audio_timebase = _video_opt.default_timebase

    with av.open(filename, metadata_errors="ignore") as container:
        if container.streams.audio:
            audio_timebase = container.streams.audio[0].time_base
        if container.streams.video:
            video_frames = _read_from_stream(
                container,
                start_pts,
                end_pts,
                pts_unit,
                container.streams.video[0],
                {"video": 0},
            )
            video_fps = container.streams.video[0].average_rate
            # guard against potentially corrupted files
            if video_fps is not None:
                info["video_fps"] = float(video_fps)

        if container.streams.audio:
            audio_frames = _read_from_stream(
                container,
                start_pts,
                end_pts,
                pts_unit,
                container.streams.audio[0],
                {"audio": 0},
            )
            info["audio_fps"] = container.streams.audio[0].rate

    aframes_list = [frame.to_ndarray() for frame in audio_frames]

    vframes = torch.empty((0, 1, 1, 3), dtype=torch.uint8)

    if aframes_list:
        aframes = np.concatenate(aframes_list, 1)
        aframes = torch.as_tensor(aframes)
        if pts_unit == "sec":
            start_pts = int(math.floor(start_pts * (1 / audio_timebase)))
            if end_pts != float("inf"):
                end_pts = int(math.ceil(end_pts * (1 / audio_timebase)))
        aframes = _align_audio_frames(aframes, audio_frames, start_pts, end_pts)
    else:
        aframes = torch.empty((1, 0), dtype=torch.float32)

    if output_format == "TCHW":
        # [T,H,W,C] --> [T,C,H,W]
        vframes = vframes.permute(0, 3, 1, 2)

    return vframes, aframes, info


def resize_for_rectangle_crop(arr, image_size, reshape_mode="random"):
    if arr.shape[3] / arr.shape[2] > image_size[1] / image_size[0]:
        arr = resize(
            arr,
            size=[image_size[0], int(arr.shape[3] * image_size[0] / arr.shape[2])],
            interpolation=InterpolationMode.BICUBIC,
        )
    else:
        arr = resize(
            arr,
            size=[int(arr.shape[2] * image_size[1] / arr.shape[3]), image_size[1]],
            interpolation=InterpolationMode.BICUBIC,
        )

    h, w = arr.shape[2], arr.shape[3]
    arr = arr.squeeze(0)

    delta_h = h - image_size[0]
    delta_w = w - image_size[1]

    if reshape_mode == "random" or reshape_mode == "none":
        top = np.random.randint(0, delta_h + 1)
        left = np.random.randint(0, delta_w + 1)
    elif reshape_mode == "center":
        top, left = delta_h // 2, delta_w // 2
    else:
        raise NotImplementedError
    arr = TT.functional.crop(arr, top=top, left=left, height=image_size[0], width=image_size[1])
    return arr


def pad_last_frame(tensor, num_frames):
    # T, H, W, C
    if len(tensor) < num_frames:
        pad_length = num_frames - len(tensor)
        # Use the last frame to pad instead of zero
        last_frame = tensor[-1]
        pad_tensor = last_frame.unsqueeze(0).expand(pad_length, *tensor.shape[1:])
        padded_tensor = torch.cat([tensor, pad_tensor], dim=0)
        return padded_tensor
    else:
        return tensor[:num_frames]


def load_video(
    video_data,
    sampling="uniform",
    duration=None,
    num_frames=4,
    wanted_fps=None,
    actual_fps=None,
    skip_frms_num=0.0,
    nb_read_frames=None,
):
    decord.bridge.set_bridge("torch")
    vr = VideoReader(uri=video_data, height=-1, width=-1)
    if nb_read_frames is not None:
        ori_vlen = nb_read_frames
    else:
        ori_vlen = min(int(duration * actual_fps) - 1, len(vr))

    max_seek = int(ori_vlen - skip_frms_num - num_frames / wanted_fps * actual_fps)
    start = random.randint(skip_frms_num, max_seek + 1)
    end = int(start + num_frames / wanted_fps * actual_fps)
    n_frms = num_frames

    if sampling == "uniform":
        indices = np.arange(start, end, (end - start) / n_frms).astype(int)
    else:
        raise NotImplementedError

    # get_batch -> T, H, W, C
    temp_frms = vr.get_batch(np.arange(start, end))
    assert temp_frms is not None
    tensor_frms = torch.from_numpy(temp_frms) if type(temp_frms) is not torch.Tensor else temp_frms
    tensor_frms = tensor_frms[torch.tensor((indices - start).tolist())]

    return pad_last_frame(tensor_frms, num_frames)


import threading


def load_video_with_timeout(*args, **kwargs):
    video_container = {}

    def target_function():
        video = load_video(*args, **kwargs)
        video_container["video"] = video

    thread = threading.Thread(target=target_function)
    thread.start()
    timeout = 20
    thread.join(timeout)

    if thread.is_alive():
        print("Loading video timed out")
        raise TimeoutError
    return video_container.get("video", None).contiguous()


def process_video(
    video_path,
    image_size=None,
    duration=None,
    num_frames=4,
    wanted_fps=None,
    actual_fps=None,
    skip_frms_num=0.0,
    nb_read_frames=None,
):
    """
    video_path: str or io.BytesIO
    image_size: .
    duration: preknow the duration to speed up by seeking to sampled start. TODO by_pass if unknown.
    num_frames: wanted num_frames.
    wanted_fps: .
    skip_frms_num: ignore the first and the last xx frames, avoiding transitions.
    """

    video = load_video_with_timeout(
        video_path,
        duration=duration,
        num_frames=num_frames,
        wanted_fps=wanted_fps,
        actual_fps=actual_fps,
        skip_frms_num=skip_frms_num,
        nb_read_frames=nb_read_frames,
    )

    # --- copy and modify the image process ---
    video = video.permute(0, 3, 1, 2)  # [T, C, H, W]

    # resize
    if image_size is not None:
        video = resize_for_rectangle_crop(video, image_size, reshape_mode="center")

    return video


def process_fn_video(src, image_size, fps, num_frames, skip_frms_num=0.0, txt_key="caption"):
    while True:
        r = next(src)
        if "mp4" in r:
            video_data = r["mp4"]
        elif "avi" in r:
            video_data = r["avi"]
        else:
            print("No video data found")
            continue

        if txt_key not in r:
            txt = ""
        else:
            txt = r[txt_key]

        if isinstance(txt, bytes):
            txt = txt.decode("utf-8")
        else:
            txt = str(txt)

        duration = r.get("duration", None)
        if duration is not None:
            duration = float(duration)
        else:
            continue

        actual_fps = r.get("fps", None)
        if actual_fps is not None:
            actual_fps = float(actual_fps)
        else:
            continue

        required_frames = num_frames / fps * actual_fps + 2 * skip_frms_num
        required_duration = num_frames / fps + 2 * skip_frms_num / actual_fps

        if duration is not None and duration < required_duration:
            continue

        try:
            frames = process_video(
                io.BytesIO(video_data),
                num_frames=num_frames,
                wanted_fps=fps,
                image_size=image_size,
                duration=duration,
                actual_fps=actual_fps,
                skip_frms_num=skip_frms_num,
            )
            frames = (frames - 127.5) / 127.5
        except Exception as e:
            print(e)
            continue

        item = {
            "mp4": frames,
            "txt": txt,
            "num_frames": num_frames,
            "fps": fps,
        }

        yield item


class VideoDataset(MetaDistributedWebDataset):
    def __init__(
        self,
        path,
        image_size,
        num_frames,
        fps,
        skip_frms_num=0.0,
        nshards=sys.maxsize,
        seed=1,
        meta_names=None,
        shuffle_buffer=1000,
        include_dirs=None,
        txt_key="caption",
        **kwargs,
    ):
        if seed == -1:
            seed = random.randint(0, 1000000)
        if meta_names is None:
            meta_names = []

        if path.startswith(";"):
            path, include_dirs = path.split(";", 1)
        super().__init__(
            path,
            partial(
                process_fn_video, num_frames=num_frames, image_size=image_size, fps=fps, skip_frms_num=skip_frms_num
            ),
            seed,
            meta_names=meta_names,
            shuffle_buffer=shuffle_buffer,
            nshards=nshards,
            include_dirs=include_dirs,
        )

    @classmethod
    def create_dataset_function(cls, path, args, **kwargs):
        return cls(path, **kwargs)


class SFTDataset(Dataset):
    def __init__(self, data_dir, video_size, fps, max_num_frames, skip_frms_num=3):
        """
        skip_frms_num: ignore the first and the last xx frames, avoiding transitions.
        """
        super(SFTDataset, self).__init__()
        
        self.video_size = video_size
        self.fps = fps
        self.max_num_frames = max_num_frames
        self.skip_frms_num = skip_frms_num

        self.video_paths = []
        self.captions = []

<<<<<<< HEAD
        # for root, dirnames, filenames in os.walk(data_dir):
        #     for filename in filenames:
        #         if filename.endswith(".mp4"):
        #             video_path = os.path.join(root, filename)
        #             self.video_paths.append(video_path)

        #             caption_path = video_path.replace(".mp4", ".txt").replace("videos", "labels")
        #             if os.path.exists(caption_path):
        #                 caption = open(caption_path, "r").read().splitlines()[0]
        #             else:
        #                 caption = ""
        #             self.captions.append(caption)
        
        start_time = time.time()

        total_files = sum(1 for root, _, filenames in os.walk(data_dir) 
                        for filename in filenames if filename.endswith(".json"))

        with tqdm(total=total_files, desc="Loading Data") as pbar:
            for root, dirnames, filenames in os.walk(data_dir):
                for filename in filenames:
                    if filename.endswith(".json"):
                        with open(os.path.join(root, filename), "r") as f:
                            data = json.load(f)
                        #TODO: bruh

                        # if len(data["bounding_boxes"]) < 200:
                        #     continue


                        # TODO: fix path in annotations

                        caption = data['caption']
                        
                        if caption == "A basketball player performs an action":
                            continue
                        
                        video_path = data["video_path"].replace("/playpen-storage", "/mnt/mir")
                        self.video_paths.append(video_path)

                        self.captions.append(caption)

                        # bounding_boxes = data['bounding_boxes']
                        # self.tracklets.append(self.encode_bbox_tracklet(bounding_boxes))

                        pbar.update(1)



        end_time = time.time()
        loading_time = end_time - start_time
        print(f"\nData loading completed in {loading_time:.2f} seconds.")
        print(f"Loaded {len(self.video_paths)} video paths, captions, and tracklets.")
=======
        start_time = time.time()
        
        total_files = sum(1 for root, _, filenames in os.walk(data_dir) 
                        for filename in filenames if filename.endswith(".json"))

        with tqdm(total=total_files, desc="Loading Data") as pbar:
            for root, dirnames, filenames in os.walk(data_dir):
                for filename in filenames:
                    if filename.endswith(".json"):
                        with open(os.path.join(root, filename), "r") as f:
                            data = json.load(f)
                        # TODO: fix path in annotations
                        video_path = data["video_path"].replace("/playpen-storage", "/mnt/mir")
                        self.video_paths.append(video_path)

                        caption = data['caption']
                        self.captions.append(caption)

                        pbar.update(1)

        end_time = time.time()
        loading_time = end_time - start_time
        print(f"\nData loading completed in {loading_time:.2f} seconds.")
        print(f"Loaded {len(self.video_paths)} video paths, and captions.")
>>>>>>> 0a740722

    def __getitem__(self, index):
        
        decord.bridge.set_bridge("torch")

        video_path = self.video_paths[index]
        vr = VideoReader(uri=video_path, height=-1, width=-1)
        actual_fps = vr.get_avg_fps()
        ori_vlen = len(vr)

        if ori_vlen / actual_fps * self.fps > self.max_num_frames:
            num_frames = self.max_num_frames
            start = int(self.skip_frms_num)
            end = int(start + num_frames / self.fps * actual_fps)
            end_safty = min(int(start + num_frames / self.fps * actual_fps), int(ori_vlen))
<<<<<<< HEAD
            # indices = np.arange(start, end, (end - start) // num_frames).astype(int)
=======
>>>>>>> 0a740722
            indices = np.arange(start, end, max((end - start) // num_frames,1)).astype(int)
            temp_frms = vr.get_batch(np.arange(start, end_safty))
            assert temp_frms is not None
            tensor_frms = torch.from_numpy(temp_frms) if type(temp_frms) is not torch.Tensor else temp_frms
            tensor_frms = tensor_frms[torch.tensor((indices - start).tolist())]
        else:
            if ori_vlen > self.max_num_frames:
                num_frames = self.max_num_frames
                start = int(self.skip_frms_num)
                end = int(ori_vlen - self.skip_frms_num)
                # if num_frames == 0:
                #     print(video_path)
                indices = np.arange(start, end, max((end - start) // num_frames,1)).astype(int)
                temp_frms = vr.get_batch(np.arange(start, end))
                assert temp_frms is not None
                tensor_frms = (
                    torch.from_numpy(temp_frms) if type(temp_frms) is not torch.Tensor else temp_frms
                )
                tensor_frms = tensor_frms[torch.tensor((indices - start).tolist())]
            else:
                def nearest_smaller_4k_plus_1(n):
                    remainder = n % 4
                    if remainder == 0:
                        return n - 3
                    else:
                        return n - remainder + 1

                start = int(self.skip_frms_num)
                end = int(ori_vlen - self.skip_frms_num)
                num_frames = nearest_smaller_4k_plus_1(
                    end - start
                )  # 3D VAE requires the number of frames to be 4k+1
                end = int(start + num_frames)
                temp_frms = vr.get_batch(np.arange(start, end))
                assert temp_frms is not None
                tensor_frms = (
                    torch.from_numpy(temp_frms) if type(temp_frms) is not torch.Tensor else temp_frms
                )

        tensor_frms = pad_last_frame(
            tensor_frms, self.max_num_frames
        )  # the len of indices may be less than num_frames, due to round error
        tensor_frms = tensor_frms.permute(0, 3, 1, 2)  # [T, H, W, C] -> [T, C, H, W]
        tensor_frms = resize_for_rectangle_crop(tensor_frms, self.video_size, reshape_mode="center")
        tensor_frms = (tensor_frms - 127.5) / 127.5

        item = {
            "mp4": tensor_frms,
            "txt": self.captions[index],
            "num_frames": num_frames,
            "fps": self.fps,
        }
        return item

    def __len__(self):
        return len(self.video_paths)

    @classmethod
    def create_dataset_function(cls, path, args, **kwargs):
        return cls(data_dir=path, **kwargs)<|MERGE_RESOLUTION|>--- conflicted
+++ resolved
@@ -21,6 +21,9 @@
 import json
 import time
 from tqdm import tqdm
+import json
+import time
+from tqdm import tqdm
 
 def read_video(
     filename: str,
@@ -373,61 +376,6 @@
         self.video_paths = []
         self.captions = []
 
-<<<<<<< HEAD
-        # for root, dirnames, filenames in os.walk(data_dir):
-        #     for filename in filenames:
-        #         if filename.endswith(".mp4"):
-        #             video_path = os.path.join(root, filename)
-        #             self.video_paths.append(video_path)
-
-        #             caption_path = video_path.replace(".mp4", ".txt").replace("videos", "labels")
-        #             if os.path.exists(caption_path):
-        #                 caption = open(caption_path, "r").read().splitlines()[0]
-        #             else:
-        #                 caption = ""
-        #             self.captions.append(caption)
-        
-        start_time = time.time()
-
-        total_files = sum(1 for root, _, filenames in os.walk(data_dir) 
-                        for filename in filenames if filename.endswith(".json"))
-
-        with tqdm(total=total_files, desc="Loading Data") as pbar:
-            for root, dirnames, filenames in os.walk(data_dir):
-                for filename in filenames:
-                    if filename.endswith(".json"):
-                        with open(os.path.join(root, filename), "r") as f:
-                            data = json.load(f)
-                        #TODO: bruh
-
-                        # if len(data["bounding_boxes"]) < 200:
-                        #     continue
-
-
-                        # TODO: fix path in annotations
-
-                        caption = data['caption']
-                        
-                        if caption == "A basketball player performs an action":
-                            continue
-                        
-                        video_path = data["video_path"].replace("/playpen-storage", "/mnt/mir")
-                        self.video_paths.append(video_path)
-
-                        self.captions.append(caption)
-
-                        # bounding_boxes = data['bounding_boxes']
-                        # self.tracklets.append(self.encode_bbox_tracklet(bounding_boxes))
-
-                        pbar.update(1)
-
-
-
-        end_time = time.time()
-        loading_time = end_time - start_time
-        print(f"\nData loading completed in {loading_time:.2f} seconds.")
-        print(f"Loaded {len(self.video_paths)} video paths, captions, and tracklets.")
-=======
         start_time = time.time()
         
         total_files = sum(1 for root, _, filenames in os.walk(data_dir) 
@@ -452,7 +400,6 @@
         loading_time = end_time - start_time
         print(f"\nData loading completed in {loading_time:.2f} seconds.")
         print(f"Loaded {len(self.video_paths)} video paths, and captions.")
->>>>>>> 0a740722
 
     def __getitem__(self, index):
         
@@ -468,10 +415,6 @@
             start = int(self.skip_frms_num)
             end = int(start + num_frames / self.fps * actual_fps)
             end_safty = min(int(start + num_frames / self.fps * actual_fps), int(ori_vlen))
-<<<<<<< HEAD
-            # indices = np.arange(start, end, (end - start) // num_frames).astype(int)
-=======
->>>>>>> 0a740722
             indices = np.arange(start, end, max((end - start) // num_frames,1)).astype(int)
             temp_frms = vr.get_batch(np.arange(start, end_safty))
             assert temp_frms is not None
