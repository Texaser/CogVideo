args:
  checkpoint_activations: True ## using gradient checkpointing
  model_parallel_size: 1
<<<<<<< HEAD
  experiment_name: 5b_lora_wo
  mode: finetune
  load: "/mnt/bum/hanyi/repo/CogVideo/sat/CogVideoX-5b-sat/transformer"
  no_load_rng: True
  train_iters: 5000 # Suggest more than 1000 For Lora and SFT For 500 is enough
=======
  experiment_name: 5b-lora-base
  mode: finetune
  load: "/mnt/bum/hanyi/repo/CogVideo/sat/CogVideoX-5b-sat/transformer"
  no_load_rng: True
  train_iters: 30000 # Suggest more than 1000 For Lora and SFT For 500 is enough
>>>>>>> 0a740722
  eval_iters: 1
  eval_interval: 1000
  eval_batch_size: 1
  save: ckpts_5b_lora
  save_interval: 1000
  log_interval: 20
<<<<<<< HEAD
  train_data: [ "/mnt/bum/hanyi/repo/CogVideo/filtered-clips-annotations" ] # Train data path
  valid_data: [ "/mnt/bum/hanyi/repo/CogVideo/filtered-clips-annotations" ] # Validation data path, can be the same as train_data(not recommended)
=======
  train_data: [ "/mnt/mir/fan23j/data/hq-standard" ] # Train data path
  valid_data: [ "/mnt/mir/fan23j/data/hq-standard" ] # Validation data path, can be the same as train_data(not recommended)
>>>>>>> 0a740722
  split: 1,0,0
  num_workers: 8
  force_train: True
  only_log_video_latents: False
  wandb: True
  wandb_project_name: "CogVideoX"
  # wandb_project_entity: "Video-Generation-For-Structured-Behavior-Modeling"

data:
  target: data_video.SFTDataset
  params:
    video_size: [ 480, 720 ]
    fps: 8
    max_num_frames: 49
    skip_frms_num: 3.

deepspeed:
  # Minimun for 16 videos per batch for ALL GPUs, This setting is for 8 x A100 GPUs
  train_micro_batch_size_per_gpu: 1
  gradient_accumulation_steps: 1
  steps_per_print: 50
  gradient_clipping: 0.1
  zero_optimization:
    stage: 2
    cpu_offload: false
    contiguous_gradients: false
    overlap_comm: true
    reduce_scatter: true
    reduce_bucket_size: 1000000000
    allgather_bucket_size: 1000000000
    load_from_fp32_weights: false
  zero_allow_untested_optimizer: true

  ###
  bf16:
      enabled: True  # For CogVideoX-2B Turn to False and For CogVideoX-5B Turn to True
  fp16:
      enabled: False  # For CogVideoX-2B Turn to True and For CogVideoX-5B Turn to False
<<<<<<< HEAD
  ###

=======
>>>>>>> 0a740722
  loss_scale: 0
  loss_scale_window: 400
  hysteresis: 2
  min_loss_scale: 1

  optimizer:
    type: sat.ops.FusedEmaAdam
    params:
<<<<<<< HEAD
      lr: 0.00001 # Between 1E-3 and 5E-4 For Lora and 1E-5 For SFT
=======
      lr: 5e-4 # Between 1E-3 and 5E-4 For Lora and 1E-5 For SFT
>>>>>>> 0a740722
      betas: [ 0.9, 0.95 ]
      eps: 1e-8
      weight_decay: 1e-4
  activation_checkpointing:
    partition_activations: false
    contiguous_memory_optimization: false
  wall_clock_breakdown: false<|MERGE_RESOLUTION|>--- conflicted
+++ resolved
@@ -1,32 +1,19 @@
 args:
   checkpoint_activations: True ## using gradient checkpointing
   model_parallel_size: 1
-<<<<<<< HEAD
   experiment_name: 5b_lora_wo
   mode: finetune
   load: "/mnt/bum/hanyi/repo/CogVideo/sat/CogVideoX-5b-sat/transformer"
   no_load_rng: True
   train_iters: 5000 # Suggest more than 1000 For Lora and SFT For 500 is enough
-=======
-  experiment_name: 5b-lora-base
-  mode: finetune
-  load: "/mnt/bum/hanyi/repo/CogVideo/sat/CogVideoX-5b-sat/transformer"
-  no_load_rng: True
-  train_iters: 30000 # Suggest more than 1000 For Lora and SFT For 500 is enough
->>>>>>> 0a740722
   eval_iters: 1
   eval_interval: 1000
   eval_batch_size: 1
   save: ckpts_5b_lora
   save_interval: 1000
   log_interval: 20
-<<<<<<< HEAD
-  train_data: [ "/mnt/bum/hanyi/repo/CogVideo/filtered-clips-annotations" ] # Train data path
-  valid_data: [ "/mnt/bum/hanyi/repo/CogVideo/filtered-clips-annotations" ] # Validation data path, can be the same as train_data(not recommended)
-=======
   train_data: [ "/mnt/mir/fan23j/data/hq-standard" ] # Train data path
   valid_data: [ "/mnt/mir/fan23j/data/hq-standard" ] # Validation data path, can be the same as train_data(not recommended)
->>>>>>> 0a740722
   split: 1,0,0
   num_workers: 8
   force_train: True
@@ -65,11 +52,8 @@
       enabled: True  # For CogVideoX-2B Turn to False and For CogVideoX-5B Turn to True
   fp16:
       enabled: False  # For CogVideoX-2B Turn to True and For CogVideoX-5B Turn to False
-<<<<<<< HEAD
   ###
 
-=======
->>>>>>> 0a740722
   loss_scale: 0
   loss_scale_window: 400
   hysteresis: 2
@@ -78,11 +62,7 @@
   optimizer:
     type: sat.ops.FusedEmaAdam
     params:
-<<<<<<< HEAD
       lr: 0.00001 # Between 1E-3 and 5E-4 For Lora and 1E-5 For SFT
-=======
-      lr: 5e-4 # Between 1E-3 and 5E-4 For Lora and 1E-5 For SFT
->>>>>>> 0a740722
       betas: [ 0.9, 0.95 ]
       eps: 1e-8
       weight_decay: 1e-4
