--- conflicted
+++ resolved
@@ -1,21 +1,13 @@
 args:
     checkpoint_activations: True # using gradient checkpointing
     model_parallel_size: 1
-<<<<<<< HEAD
-    experiment_name: 5b-lora-i2v-bbox-1-tokens
-=======
-    experiment_name: 5b-lora-i2v-token
->>>>>>> 6d319eb3
+    experiment_name: 5b-lora-i2v-token-scale-0.5
     mode: finetune
     load: "/mnt/mir/fan23j/CogVideo/pretrained/5b-i2v"
     no_load_rng: True
     train_iters: 10000 # Suggest more than 1000 For Lora and SFT For 500 is enough
     eval_iters: 1
-<<<<<<< HEAD
     eval_interval: 500
-=======
-    eval_interval: 5
->>>>>>> 6d319eb3
     eval_batch_size: 1
     save: ckpts_5b_lora_new
     save_interval: 5000
@@ -26,7 +18,7 @@
     num_workers: 8
     force_train: True
     only_log_video_latents: False
-    wandb: False
+    wandb: True
     wandb_project_name: CogVideoX-new
 
 data:
