--- conflicted
+++ resolved
@@ -18,18 +18,10 @@
     timestep_embedding,
 )
 from sat.ops.layernorm import LayerNorm, RMSNorm
-<<<<<<< HEAD
-from typing import Dict, List
-import matplotlib.pyplot as plt
-from datetime import datetime
-import os
-import math
-=======
 from typing import Optional
 import matplotlib.pyplot as plt
 import math
 from sat import mpu
->>>>>>> 6d319eb3
 
 class ImagePatchEmbeddingMixin(BaseMixin):
     def __init__(
@@ -269,7 +261,6 @@
         hidden_size,
         hidden_size_head,
         text_length,
-        bbox_length,
         theta=10000,
         rot_v=False,
         learnable_pos_embed=False,
@@ -306,7 +297,7 @@
         self.register_buffer("freqs_sin", freqs_sin)
         self.register_buffer("freqs_cos", freqs_cos)
 
-        self.text_length = text_length + bbox_length
+        self.text_length = text_length
         if learnable_pos_embed:
             num_patches = height * width * compressed_num_frames + text_length
             self.pos_embedding = nn.Parameter(torch.zeros(1, num_patches, int(hidden_size)), requires_grad=True)
@@ -446,109 +437,6 @@
         x = origin.dense_4h_to_h(hidden)
         return x
 
-<<<<<<< HEAD
-class AttentionStore:
-    def __init__(self, save_dir="attention_vis"):
-        self.step_store = self.get_empty_store()
-        self.attention_store = {}
-        self.save_dir = save_dir
-        os.makedirs(save_dir, exist_ok=True)
-        self.step_count = 0
-        
-    @staticmethod
-    def get_empty_store():
-        return {
-            "down_cross": [],
-            "mid_cross": [],
-            "up_cross": []
-        }
-        
-    def visualize_attention(self, attn, layer_name, text_length):
-        """
-        Visualize attention maps for video data with detailed logging
-        attn shape: [B, H, S_image, S_text]
-        """
-        attn = attn.to('cpu').float()
-        avg_attn = attn.mean(dim=1)  # Shape: [B, S_image, S_text]
-        
-        B, N_i, N_t = avg_attn.shape
-
-        H = 30 # self.latent_height // self.patch_size
-        W = 45 # self.latent_width // self.patch_size
-        T = 13 # self.compressed_num_frames
-        
-        # Process each batch item
-        for b in range(B):
-            num_tokens_vis = min(N_t, 4)
-
-            fig, axes = plt.subplots(T, num_tokens_vis, figsize=(4*num_tokens_vis, 4*T))
-        
-            # Handle different subplot configurations
-            if T == 1 and num_tokens_vis == 1:
-                axes = np.array([[axes]])
-            elif T == 1:
-                axes = axes[np.newaxis, :]
-            elif num_tokens_vis == 1:
-                axes = axes[:, np.newaxis]
-
-            batch_attn = avg_attn[b]  # Shape: [S_image, N_t]
-            
-            # Process each frame and token
-            for t in range(T):
-                frame_start = t * H * W
-                frame_end = (t + 1) * H * W
-                
-                for token_idx in range(num_tokens_vis):
-                
-                    frame_attn = batch_attn[frame_start:frame_end, token_idx]
-                
-                    frame_attn = frame_attn.reshape(H, W)
-                    
-                    try:
-                        im = axes[t, token_idx].imshow(frame_attn.numpy(), cmap='viridis')
-                        axes[t, token_idx].set_title(f'Frame {t}, Token {token_idx}')
-                        plt.colorbar(im, ax=axes[t, token_idx])
-                    except Exception as e:
-                        print(f"Error plotting frame {t}, token {token_idx}: {e}")
-                        print(f"Axes shape: {axes.shape}")
-                        raise
-            
-            plt.tight_layout()
-            timestamp = datetime.now().strftime("%Y%m%d_%H%M%S")
-            save_path = os.path.join(
-                self.save_dir, 
-                f"attn_step{self.step_count}_batch{b}_{layer_name}_{timestamp}.png"
-            )
-            plt.savefig(save_path)
-            plt.close()
-            
-            del batch_attn
-        
-        del avg_attn
-        torch.cuda.empty_cache()
-
-    def store_attention(self, attn, layer_name: str, text_length: int):
-        """
-        Store and visualize attention maps
-        """
-        key = f"{layer_name}_cross"
-        # self.step_store[key].append(attn)
-        
-        with torch.no_grad():
-            try:
-                self.visualize_attention(attn.detach(), layer_name, text_length)
-            except Exception as e:
-                print(f"Visualization failed: {e}")
-                print(f"Attention tensor shape: {attn.shape}")
-            torch.cuda.empty_cache()
-
-    def reset(self):
-        self.step_store = self.get_empty_store()
-        self.attention_store = {}
-        torch.cuda.empty_cache()
-
-=======
->>>>>>> 6d319eb3
 class AdaLNMixin(BaseMixin):
     def __init__(
         self,
@@ -561,23 +449,15 @@
         qk_ln=True,
         hidden_size_head=None,
         elementwise_affine=True,
-        attention_vis_dir="attention_vis",
-        bbox_length=40,
     ):
         super().__init__()
         self.num_layers = num_layers
         self.width = width
         self.height = height
         self.compressed_num_frames = compressed_num_frames
-        self.attention_store = AttentionStore(save_dir=attention_vis_dir)
+
         self.adaLN_modulations = nn.ModuleList(
             [nn.Sequential(nn.SiLU(), nn.Linear(time_embed_dim, 12 * hidden_size)) for _ in range(num_layers)]
-        )
-        self.bbox_length = bbox_length
-
-        # init bbox modulations to reuse the same weights
-        self.bbox_modulations = nn.ModuleList(
-            [nn.Sequential(nn.SiLU(), nn.Linear(time_embed_dim, 6 * hidden_size)) for _ in range(num_layers)]
         )
 
         self.qk_ln = qk_ln
@@ -603,16 +483,12 @@
         **kwargs,
     ):
         text_length = kwargs["text_length"]
-        bbox_length = self.bbox_length
-
-        # Split hidden states into text, bbox, and image tokens
-        text_hidden_states = hidden_states[:, :text_length]  # (b,n_t,d)
-        bbox_hidden_states = hidden_states[:, text_length:text_length + bbox_length]  # (b,n_b,d)
-        img_hidden_states = hidden_states[:, text_length + bbox_length:]  # (b,t*n,d)
+        # hidden_states (b,(n_t+t*n_i),d)
+        text_hidden_states = hidden_states[:, :text_length]  # (b,n,d)
+        img_hidden_states = hidden_states[:, text_length:]  # (b,(t n),d)
 
         layer = self.transformer.layers[kwargs["layer_id"]]
         adaLN_modulation = self.adaLN_modulations[kwargs["layer_id"]]
-        bbox_modulation = self.bbox_modulations[kwargs["layer_id"]]
 
         (
             shift_msa,
@@ -635,77 +511,39 @@
             text_gate_mlp.unsqueeze(1),
         )
 
-        (
-            bbox_shift_msa,
-            bbox_scale_msa,
-            bbox_gate_msa,
-            bbox_shift_mlp,
-            bbox_scale_mlp,
-            bbox_gate_mlp,
-        ) = bbox_modulation(kwargs["emb"]).chunk(6, dim=1)
-        bbox_gate_msa, bbox_gate_mlp = bbox_gate_msa.unsqueeze(1), bbox_gate_mlp.unsqueeze(1)
-
-        # Apply layernorm and modulation to each part
+        # self full attention (b,(t n),d)
         img_attention_input = layer.input_layernorm(img_hidden_states)
         text_attention_input = layer.input_layernorm(text_hidden_states)
-        bbox_attention_input = layer.input_layernorm(bbox_hidden_states)
-        
         img_attention_input = modulate(img_attention_input, shift_msa, scale_msa)
         text_attention_input = modulate(text_attention_input, text_shift_msa, text_scale_msa)
-        bbox_attention_input = modulate(bbox_attention_input, bbox_shift_msa, bbox_scale_msa)
-
-        # Concatenate all parts
-        attention_input = torch.cat(
-            (text_attention_input, bbox_attention_input, img_attention_input), 
-            dim=1
-        )  # (b,n_t+n_b+t*n,d)
-        
-        # Pass through attention
+
+        attention_input = torch.cat((text_attention_input, img_attention_input), dim=1)  # (b,n_t+t*n_i,d)
         attention_output = layer.attention(attention_input, mask, **kwargs)
-        
-        # Split attention output
-        text_attention_output = attention_output[:, :text_length]  # (b,n_t,d)
-        bbox_attention_output = attention_output[:, text_length:text_length + bbox_length]  # (b,n_b,d)
-        img_attention_output = attention_output[:, text_length + bbox_length:]  # (b,t*n,d)
-
+        text_attention_output = attention_output[:, :text_length]  # (b,n,d)
+        img_attention_output = attention_output[:, text_length:]  # (b,(t n),d)
         if self.transformer.layernorm_order == "sandwich":
             text_attention_output = layer.third_layernorm(text_attention_output)
-            bbox_attention_output = layer.third_layernorm(bbox_attention_output)
             img_attention_output = layer.third_layernorm(img_attention_output)
-            
-        img_hidden_states = img_hidden_states + gate_msa * img_attention_output
-        text_hidden_states = text_hidden_states + text_gate_msa * text_attention_output
-        bbox_hidden_states = bbox_hidden_states + bbox_gate_msa * bbox_attention_output
-
-        # MLP forward pass
-        img_mlp_input = layer.post_attention_layernorm(img_hidden_states)
-        text_mlp_input = layer.post_attention_layernorm(text_hidden_states)
-        bbox_mlp_input = layer.post_attention_layernorm(bbox_hidden_states)
-        
+        img_hidden_states = img_hidden_states + gate_msa * img_attention_output  # (b,(t n),d)
+        text_hidden_states = text_hidden_states + text_gate_msa * text_attention_output  # (b,n,d)
+
+        # mlp (b,(t n),d)
+        img_mlp_input = layer.post_attention_layernorm(img_hidden_states)  # vision (b,(t n),d)
+        text_mlp_input = layer.post_attention_layernorm(text_hidden_states)  # language (b,n,d)
         img_mlp_input = modulate(img_mlp_input, shift_mlp, scale_mlp)
         text_mlp_input = modulate(text_mlp_input, text_shift_mlp, text_scale_mlp)
-        bbox_mlp_input = modulate(bbox_mlp_input, bbox_shift_mlp, bbox_scale_mlp)
-
-        mlp_input = torch.cat((text_mlp_input, bbox_mlp_input, img_mlp_input), dim=1)
+        mlp_input = torch.cat((text_mlp_input, img_mlp_input), dim=1)  # (b,(n_t+t*n_i),d
         mlp_output = layer.mlp(mlp_input, **kwargs)
-        
-        text_mlp_output = mlp_output[:, :text_length]
-        bbox_mlp_output = mlp_output[:, text_length:text_length + bbox_length]
-        img_mlp_output = mlp_output[:, text_length + bbox_length:]
-
+        img_mlp_output = mlp_output[:, text_length:]  # vision (b,(t n),d)
+        text_mlp_output = mlp_output[:, :text_length]  # language (b,n,d)
         if self.transformer.layernorm_order == "sandwich":
             text_mlp_output = layer.fourth_layernorm(text_mlp_output)
-            bbox_mlp_output = layer.fourth_layernorm(bbox_mlp_output)
             img_mlp_output = layer.fourth_layernorm(img_mlp_output)
 
-        img_hidden_states = img_hidden_states + gate_mlp * img_mlp_output
-        text_hidden_states = text_hidden_states + text_gate_mlp * text_mlp_output
-        bbox_hidden_states = bbox_hidden_states + bbox_gate_mlp * bbox_mlp_output
-
-        hidden_states = torch.cat(
-            (text_hidden_states, bbox_hidden_states, img_hidden_states), 
-            dim=1
-        )
+        img_hidden_states = img_hidden_states + gate_mlp * img_mlp_output  # vision (b,(t n),d)
+        text_hidden_states = text_hidden_states + text_gate_mlp * text_mlp_output  # language (b,n,d)
+
+        hidden_states = torch.cat((text_hidden_states, img_hidden_states), dim=1)  # (b,(n_t+t*n_i),d)
         return hidden_states
 
     def reinit(self, parent_model=None):
@@ -726,15 +564,13 @@
         old_impl=attention_fn_default,
         **kwargs,
     ):
-        # Apply LayerNorm if configured
         if self.qk_ln:
             query_layernorm = self.query_layernorm_list[kwargs["layer_id"]]
             key_layernorm = self.key_layernorm_list[kwargs["layer_id"]]
             query_layer = query_layernorm(query_layer)
             key_layer = key_layernorm(key_layer)
 
-        # Get attention output from original implementation
-        context_layer = old_impl(
+        return old_impl(
             query_layer,
             key_layer,
             value_layer,
@@ -745,60 +581,6 @@
             **kwargs,
         )
 
-        # Check if this is cross attention
-        is_cross = 'encoder_outputs' in kwargs and kwargs['encoder_outputs'] is not None
-        is_cross = False
-        if is_cross:
-            text_length = kwargs["text_length"]
-            bbox_length = self.bbox_length
-            players_per_frame = kwargs.get("players_per_frame", 10)  # Default 10 players
-            num_frames = kwargs.get("num_frames", 49)  # Default 49 frames
-
-            # Extract queries for player tokens only
-            query_layer_players = query_layer[:, :, text_length:text_length + bbox_length, :]  # [B, H, N_players, D]
-            key_layer_text = key_layer[:, :, :text_length, :]  # [B, H, S_text, D]
-
-            # Check dimensions
-            N_players = query_layer_players.size(2)
-            S_text = key_layer_text.size(2)
-
-            if N_players == 0 or S_text == 0:
-                return context_layer
-
-            # Scale queries if necessary
-            if scaling_attention_score:
-                query_layer_players = query_layer_players / math.sqrt(query_layer_players.shape[-1])
-
-            # Compute attention scores between player queries and text keys
-            attention_scores = torch.matmul(query_layer_players, key_layer_text.transpose(-1, -2))  # [B, H, N_players, S_text]
-
-            # Compute attention probabilities
-            attention_probs = torch.nn.functional.softmax(attention_scores, dim=-1)
-
-            # Reshape attention for visualization
-            # Reshape from [B, H, N_players, S_text] to [B, H, num_frames, players_per_frame, S_text]
-            attention_probs = attention_probs.view(
-                attention_probs.shape[0], 
-                attention_probs.shape[1],
-                num_frames,
-                players_per_frame,
-                attention_probs.shape[-1]
-            )
-
-            # Determine layer position
-            layer_id = kwargs["layer_id"]
-            if layer_id < self.num_layers // 3:
-                pos = "down"
-            elif layer_id < 2 * self.num_layers // 3:
-                pos = "mid"
-            else:
-                pos = "up"
-
-            # Store attention maps
-            self.attention_store.store_attention(attention_probs, pos, text_length)
-
-        return context_layer
-
 
 str_to_dtype = {"fp32": torch.float32, "fp16": torch.float16, "bf16": torch.bfloat16}
 
@@ -815,7 +597,7 @@
         if len(self.attention_maps) < self.max_stored_layers:
             mean_attention = attn_weights.mean(dim=1).detach().cpu()
             self.attention_maps[layer_idx] = mean_attention
-            print(f"Stored averaged attention for layer {layer_idx}")
+            # print(f"Stored averaged attention for layer {layer_idx}")
         
     def get_attention_maps(self, 
                          source_range: tuple[int, int],
@@ -833,7 +615,6 @@
             aggregation: How to aggregate attention across tokens ('mean' or 'max')
         """
         src_start, src_end = source_range
-        
         if layer_idx is not None:
             if layer_idx not in self.attention_maps:
                 raise ValueError(f"Layer {layer_idx} not found in stored attention maps")
@@ -858,7 +639,7 @@
             attention = attention.max(dim=-2)[0]  # Max across source tokens
         else:
             raise ValueError(f"Unsupported aggregation method: {aggregation}")
-            
+        
         if normalize:
             attention = attention / attention.max()
             
@@ -948,17 +729,6 @@
                     scaling_attention_score=True,
                     old_impl=attention_fn_default,
                     **kwargs):
-        """Simplified attention function optimized for full attention masks"""
-        # Handle multi-query attention expansion
-        batch_size, num_query_heads = query_layer.shape[:2]
-        num_kv_heads = key_layer.shape[1]
-        if num_query_heads != num_kv_heads:
-            key_layer = key_layer.unsqueeze(2).expand(
-                -1, -1, num_query_heads//num_kv_heads, -1, -1
-            ).contiguous().view(batch_size, num_query_heads, *key_layer.shape[2:])
-            value_layer = value_layer.unsqueeze(2).expand(
-                -1, -1, num_query_heads//num_kv_heads, -1, -1
-            ).contiguous().view(batch_size, num_query_heads, *value_layer.shape[2:])
 
         # Apply layer normalization if configured
         if self.qk_ln:
@@ -967,60 +737,44 @@
             query_layer = query_layernorm(query_layer)
             key_layer = key_layernorm(key_layer)
 
-        # Use PyTorch 2.0's optimized attention if available
-        if int(torch.__version__.split('.')[0]) >= 2 and scaling_attention_score:
-            dropout_p = 0. if attention_dropout is None or not attention_dropout.training else attention_dropout.p
+        context_layer = old_impl(
+            query_layer,
+            key_layer,
+            value_layer,
+            attention_mask,
+            attention_dropout=attention_dropout,
+            log_attention_weights=log_attention_weights,
+            scaling_attention_score=scaling_attention_score,
+            **kwargs,
+        )
             
-            if dropout_p > 0 and mpu.get_cuda_rng_tracker is not None:
-                with mpu.get_cuda_rng_tracker().fork():
-                    context_layer = torch.nn.functional.scaled_dot_product_attention(
-                        query_layer, key_layer, value_layer,
-                        attn_mask=None,
-                        dropout_p=dropout_p,
-                        is_causal=False  # Since we know it's full attention
+        if kwargs["layer_id"] in range(24, 33) and query_layer.shape[0] == 1:
+            with torch.no_grad():
+                if scaling_attention_score:
+                    query_scaled = query_layer / math.sqrt(query_layer.shape[-1])
+                else:
+                    query_scaled = query_layer
+                
+                # Process in chunks to manage memory
+                chunk_size = 128
+                num_chunks = (query_scaled.shape[2] + chunk_size - 1) // chunk_size
+                attention_chunks = []
+                
+                for i in range(num_chunks):
+                    start_idx = i * chunk_size
+                    end_idx = min((i + 1) * chunk_size, query_scaled.shape[2])
+                    
+                    attn_chunk = torch.matmul(
+                        query_scaled[:, :, start_idx:end_idx],
+                        key_layer.transpose(-1, -2)
                     )
-            else:
-                context_layer = torch.nn.functional.scaled_dot_product_attention(
-                    query_layer, key_layer, value_layer,
-                    attn_mask=None,
-                    dropout_p=dropout_p,
-                    is_causal=False
-                )
-            
-            # Calculate attention probs for storage if needed
-            if kwargs["layer_id"] in range(24, 33):
-                with torch.no_grad():
-                    attn_weights = torch.matmul(query_layer, key_layer.transpose(-1, -2))
-                    if scaling_attention_score:
-                        attn_weights = attn_weights / math.sqrt(query_layer.shape[-1])
-                    attention_probs = torch.nn.functional.softmax(attn_weights, dim=-1)
-                    self.attention_extractor.store_attention(attention_probs, kwargs["layer_id"])
-        
-        else:
-            # Standard attention implementation
-            if scaling_attention_score:
-                query_layer = query_layer / math.sqrt(query_layer.shape[-1])
+                    
+                    attn_chunk = torch.softmax(attn_chunk, dim=-1)
+                    attention_chunks.append(attn_chunk)
                 
-            attention_scores = torch.matmul(query_layer, key_layer.transpose(-1, -2))
-            
-            if log_attention_weights is not None:
-                attention_scores = attention_scores + log_attention_weights
-
-            attention_probs = torch.nn.functional.softmax(attention_scores, dim=-1)
-
-            # Store attention probabilities for layers 24-32
-            if kwargs["layer_id"] in range(24, 33):
-                self.attention_extractor.store_attention(attention_probs, kwargs["layer_id"])
-
-            if attention_dropout is not None:
-                if mpu.get_cuda_rng_tracker is not None:
-                    with mpu.get_cuda_rng_tracker().fork():
-                        attention_probs = attention_dropout(attention_probs)
-                else:
-                    attention_probs = attention_dropout(attention_probs)
-
-            context_layer = torch.matmul(attention_probs, value_layer)
-
+                attention_weights = torch.cat(attention_chunks, dim=2)
+                self.attention_extractor.store_attention(attention_weights, kwargs["layer_id"])
+                    
         return context_layer
 
 class DiffusionTransformer(BaseModel):
